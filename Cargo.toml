[package]
name = "rasn"
version.workspace = true
categories = ["encoding", "no-std", "parser-implementations"]
description = "A safe no_std ASN.1 codec framework."
license.workspace = true
exclude = ["fuzzing"]
keywords = ["asn1", "der", "ber", "cer", "per"]
repository.workspace = true
edition.workspace = true

[lib]
bench = false

[workspace]
members = [".", "macros", "standards/*"]
exclude = ["fuzzing"]

[workspace.package]
edition = "2021"
license = "MIT/Apache-2.0"
version = "0.15.3"
repository = "https://github.com/librasn/rasn.git"

[workspace.dependencies]
pretty_assertions = "1.1"
chrono = { version = "0.4.27", default-features = false, features = ["alloc"] }
bitvec = { version = "1.0.1", default-features = false, features = ["alloc"] }

[features]
default = ["macros"]
macros = ["rasn-derive"]
<<<<<<< HEAD
std = []
backtraces = ["std", "snafu/backtraces"]
=======
backtraces = []
std = []
jer = ["std", "jzon"]
>>>>>>> 4b3041fd

[[bench]]
name = "criterion"
path = "benches/criterion.rs"
harness = false
test = true

[[bench]]
name = "iai"
path = "benches/iai.rs"
harness = false

[dependencies]
nom = { version = "7.1.3", default-features = false, features = ["alloc"] }
num-bigint = { version = "0.4.3", default-features = false }
num-traits = { version = "0.2.16", default-features = false }
snafu = { version = "0.7.5", default-features = false, features = [] }
bytes = { version = "1.4.0", default-features = false }
bitvec.workspace = true
rasn-derive = { version = "0.15", path = "macros", optional = true }
chrono.workspace = true
konst = { version = "0.3.5", default-features = false }
nom-bitvec = { package = "bitvec-nom2", version = "0.2.0" }
arrayvec = { version = "0.7.4", default-features = false }
either = { version = "1.9.0", default-features = false }
once_cell = { version = "1.18.0", default-features = false, features = ["race", "alloc"] }
num-integer = { version = "0.1.45", default-features = false, features = ["i128"] }
jzon = { version = "0.12.5", optional = true }

[dev-dependencies]
criterion = "0.5.1"
iai = "0.1.1"
once_cell = "1.18.0"
pretty_assertions.workspace = true
rasn-pkix = { path = "standards/pkix" }
x509-parser = "0.15.0"<|MERGE_RESOLUTION|>--- conflicted
+++ resolved
@@ -30,14 +30,9 @@
 [features]
 default = ["macros"]
 macros = ["rasn-derive"]
-<<<<<<< HEAD
 std = []
 backtraces = ["std", "snafu/backtraces"]
-=======
-backtraces = []
-std = []
 jer = ["std", "jzon"]
->>>>>>> 4b3041fd
 
 [[bench]]
 name = "criterion"
