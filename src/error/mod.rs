//! Error module includes all encode and decode errors among all codecs.
//! Encoding can result to `EncodeError` and decoding can result to `DecodeError`.
//! See submodules for other error types.
#![allow(clippy::module_name_repetitions)]
mod decode;
mod encode;
mod string;

pub mod strings {
    //! Errors specific to string conversions, permitted alphabets, and other type problems.
    pub use super::string::{
        InvalidBmpString, InvalidGeneralString, InvalidIso646Character, InvalidNumericString,
        InvalidPrintableString, PermittedAlphabetError,
    };
}

<<<<<<< HEAD
pub use decode::Kind as DecodeErrorKind;
pub use decode::{
    BerDecodeErrorKind, CodecDecodeError, DecodeError, DerDecodeErrorKind, JerDecodeErrorKind,
};
=======
pub use decode::DecodeErrorKind;
pub use decode::{BerDecodeErrorKind, CodecDecodeError, DecodeError, DerDecodeErrorKind};
>>>>>>> a75b26b3
pub use encode::EncodeErrorKind;
pub use encode::{BerEncodeErrorKind, CodecEncodeError, EncodeError, JerEncodeErrorKind};<|MERGE_RESOLUTION|>--- conflicted
+++ resolved
@@ -14,14 +14,9 @@
     };
 }
 
-<<<<<<< HEAD
-pub use decode::Kind as DecodeErrorKind;
+pub use decode::DecodeErrorKind;
 pub use decode::{
     BerDecodeErrorKind, CodecDecodeError, DecodeError, DerDecodeErrorKind, JerDecodeErrorKind,
 };
-=======
-pub use decode::DecodeErrorKind;
-pub use decode::{BerDecodeErrorKind, CodecDecodeError, DecodeError, DerDecodeErrorKind};
->>>>>>> a75b26b3
 pub use encode::EncodeErrorKind;
 pub use encode::{BerEncodeErrorKind, CodecEncodeError, EncodeError, JerEncodeErrorKind};