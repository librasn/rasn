--- conflicted
+++ resolved
@@ -47,12 +47,9 @@
 mod bits;
 pub mod cer;
 pub mod der;
-<<<<<<< HEAD
+pub mod error;
 pub mod jer;
-=======
-pub mod error;
 mod num;
->>>>>>> e6ad6348
 pub mod uper;
 
 #[doc(inline)]
