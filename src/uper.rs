--- conflicted
+++ resolved
@@ -921,8 +921,6 @@
             })),
         );
         round_trip!(uper, TopLevel, test_value, &[8, 128]);
-<<<<<<< HEAD
-=======
     }
     #[test]
     fn deeply_nested_choice() {
@@ -978,6 +976,5 @@
             FourthChoice::A(TripleChoice::B(BoolChoice::C(Choice::Normal(333.into())))),
             &[96, 8, 5, 52]
         );
->>>>>>> e6ad6348
     }
 }